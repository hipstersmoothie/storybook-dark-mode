--- conflicted
+++ resolved
@@ -41,13 +41,8 @@
     "@types/react": "16.9.11",
     "@typescript-eslint/eslint-plugin": "2.17.0",
     "@typescript-eslint/parser": "2.17.0",
-<<<<<<< HEAD
-    "auto": "9.1.0",
+    "auto": "9.9.0",
     "auto-config-hipstersmoothie": "3.0.0",
-=======
-    "auto": "9.9.0",
-    "auto-config-hipstersmoothie": "1.0.4",
->>>>>>> 5acbed78
     "eslint": "6.5.0",
     "eslint-config-prettier": "6.9.0",
     "eslint-config-xo": "0.27.1",
