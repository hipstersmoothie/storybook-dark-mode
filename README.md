--- conflicted
+++ resolved
@@ -24,7 +24,23 @@
 import 'storybook-dark-mode/register';
 ```
 
-<<<<<<< HEAD
+## Configuration
+
+Configure the dark and light mode by adding the following to you `config.js` file:
+
+```js
+import { addParameters } from '@storybook/react'; // or any other type of storybook
+
+addParameters({
+  darkMode: {
+    // Override the default dark theme
+    dark: { ...themes.dark, appBg: 'black' },
+    // Override the default light theme
+    light: { ...themes.normal, appBg: 'red' }
+  }
+});
+```
+
 ## Story integration
 
 If your components use a custom Theme provider, you can integrate it by adding decorator that listens for the `DARK_MODE` event via the addons channel.
@@ -59,21 +75,4 @@
 }
 
 addDecorator(renderStory => <ThemeWrapper>{renderStory()}</ThemeWrapper>);
-=======
-## Configuration
-
-Configure the dark and light mode by adding the following to you `config.js` file:
-
-```js
-import { addParameters } from '@storybook/react'; // or any other type of storybook
-
-addParameters({
-  darkMode: {
-    // Override the default dark theme
-    dark: { ...themes.dark, appBg: 'black' },
-    // Override the default light theme
-    light: { ...themes.normal, appBg: 'red' }
-  }
-});
->>>>>>> 8a482171
 ```